--- conflicted
+++ resolved
@@ -24,15 +24,11 @@
 import numpy as np
 from copy import copy
 import ipi.engine.initializer
-<<<<<<< HEAD
-from ipi.engine.motion import Motion, Dynamics, Replay, GeopMotion, NEBMover,\
-                            DynMatrixMover, MultiMotion, AlchemyMC, InstantonMotion,\
-                            TemperatureRamp, PressureRamp, AtomSwap, Planetary, AlKMC
-=======
+
 from ipi.engine.motion import Motion, Dynamics, ConstrainedDynamics, Replay, GeopMotion, NEBMover,\
     DynMatrixMover, MultiMotion, AlchemyMC, InstantonMotion,\
-    TemperatureRamp, PressureRamp, AtomSwap, Planetary
->>>>>>> 253a6009
+    TemperatureRamp, PressureRamp, AtomSwap, Planetary, AlKMC
+
 from ipi.utils.inputvalue import *
 from ipi.inputs.thermostats import *
 from ipi.inputs.initializer import *
@@ -70,11 +66,7 @@
 
     attribs = {"mode": (InputAttribute, {"dtype": str,
                                          "help": "How atoms should be moved at each step in the simulatio. 'replay' means that a simulation is replayed from trajectories provided to i-PI.",
-<<<<<<< HEAD
-                                         "options": ['vibrations', 'minimize', 'replay', 'neb', 'dynamics', 't_ramp', 'p_ramp', 'alchemy', 'atomswap', 'planetary', 'instanton', 'al-kmc', 'dummy']})}
-=======
-                                         "options": ['vibrations', 'minimize', 'replay', 'neb', 'dynamics', 'constrained_dynamics', 't_ramp', 'p_ramp', 'alchemy', 'atomswap', 'planetary', 'instanton', 'dummy']})}
->>>>>>> 253a6009
+                                         "options": ['vibrations', 'minimize', 'replay', 'neb', 'dynamics', 'constrained_dynamics', 't_ramp', 'p_ramp', 'alchemy', 'atomswap', 'planetary', 'instanton', 'al-kmc', 'dummy']})}
 
     fields = {"fixcom": (InputValue, {"dtype": bool,
                                       "default": True,
