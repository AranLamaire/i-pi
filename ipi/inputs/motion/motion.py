--- conflicted
+++ resolved
@@ -26,11 +26,7 @@
 import ipi.engine.initializer
 from ipi.engine.motion import Motion, Dynamics, Replay, GeopMotion, NEBMover,\
                             DynMatrixMover, MultiMotion, AlchemyMC, InstantonMotion,\
-<<<<<<< HEAD
-                            TemperatureRamp, PressureRamp, Planetary
-=======
-                            TemperatureRamp, PressureRamp, AtomSwap
->>>>>>> d1a082ca
+                            TemperatureRamp, PressureRamp, AtomSwap, Planetary
 from ipi.utils.inputvalue import *
 from ipi.inputs.thermostats import *
 from ipi.inputs.initializer import *
@@ -40,11 +36,8 @@
 from .dynamics import InputDynamics
 from .phonons import InputDynMatrix
 from .alchemy import InputAlchemy
-<<<<<<< HEAD
+from .atomswap import InputAtomSwap
 from .planetary import InputPlanetary
-=======
-from .atomswap import InputAtomSwap
->>>>>>> d1a082ca
 from .ramp import InputTemperatureRamp, InputPressureRamp
 from ipi.utils.units import *
 
@@ -68,13 +61,8 @@
     """
 
     attribs = {"mode": (InputAttribute, {"dtype": str,
-<<<<<<< HEAD
-                                         "help": "How atoms should be moved at each step in the simulation. 'replay' means that a simulation is replayed from trajectories provided to i-PI.",
-                                         "options": ['vibrations', 'minimize', 'replay', 'neb', 'dynamics', 't_ramp', 'p_ramp', 'alchemy', 'instanton', 'planetary', 'dummy']})}
-=======
                                          "help": "How atoms should be moved at each step in the simulatio. 'replay' means that a simulation is replayed from trajectories provided to i-PI.",
-                                         "options": ['vibrations', 'minimize', 'replay', 'neb', 'dynamics', 't_ramp', 'p_ramp', 'alchemy', 'atomswap', 'instanton', 'dummy']})}
->>>>>>> d1a082ca
+                                         "options": ['vibrations', 'minimize', 'replay', 'neb', 'dynamics', 't_ramp', 'p_ramp', 'alchemy', 'atomswap', 'planetary', 'instanton', 'dummy']})}
 
     fields = {"fixcom": (InputValue, {"dtype": bool,
                                       "default": True,
